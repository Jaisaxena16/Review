import { toast } from "sonner";
import { API_BASE_URL } from "@/lib/api";

export type RecommendationSource = "backend" | "fallback";

export interface RecommendationResult {
  prediction: 0 | 1;
  confidence?: number;
  source: RecommendationSource;
}

const FALLBACK_POSITIVE_WORDS = new Set([
  "amazing",
  "beautiful",
  "best",
  "comfortable",
  "excellent",
  "favorite",
  "great",
  "love",
  "perfect",
  "recommend",
  "stylish",
  "wonderful"
]);

const FALLBACK_NEGATIVE_WORDS = new Set([
  "awful",
  "bad",
  "cheap",
  "disappointing",
  "horrible",
  "poor",
  "return",
  "terrible",
  "uncomfortable",
  "waste",
  "worst"
]);
<<<<<<< HEAD
=======

const API_BASE_URL = import.meta.env.VITE_API_BASE_URL || "http://localhost:5000";
>>>>>>> 5878102e

const fallbackPrediction = (reviewText: string, rating: number): RecommendationResult => {
  const tokens = (reviewText.toLowerCase().match(/[a-z0-9]+/g) ?? []).filter(Boolean);

  const positiveScore = tokens.filter(token => FALLBACK_POSITIVE_WORDS.has(token)).length;
  const negativeScore = tokens.filter(token => FALLBACK_NEGATIVE_WORDS.has(token)).length;

  const ratingAdjustment = Number.isFinite(rating) ? (rating - 3) / 1.5 : 0;
  const totalScore = positiveScore - negativeScore + ratingAdjustment;
  const probability = 1 / (1 + Math.exp(-totalScore));
  const prediction = probability >= 0.5 ? 1 : 0;
  const confidence = prediction === 1 ? probability : 1 - probability;

  return {
    prediction: prediction as 0 | 1,
    confidence,
    source: "fallback"
  };
};

export const predictRecommendation = async (
  reviewText: string,
  rating: number
): Promise<RecommendationResult> => {
  try {
    const response = await fetch(`${API_BASE_URL}/api/predict`, {
      method: "POST",
      headers: {
        "Content-Type": "application/json"
      },
      body: JSON.stringify({ reviewText, rating })
    });

    if (!response.ok) {
      const errorText = await response.text();
      throw new Error(errorText || "Prediction request failed");
    }

    const data = await response.json();
    const prediction = Number(data.prediction);

    if (prediction !== 0 && prediction !== 1) {
      throw new Error("Invalid prediction received from API");
    }

    return {
      prediction: prediction as 0 | 1,
      confidence: typeof data.confidence === "number" ? data.confidence : undefined,
      source: "backend"
    };
  } catch (error) {
    console.error("Falling back to heuristic prediction", error);
    toast.warning("Using offline prediction", {
      description: "Falling back to heuristic sentiment rules because the ML API is unavailable."
    });
    return fallbackPrediction(reviewText, rating);
  }
};
<|MERGE_RESOLUTION|>--- conflicted
+++ resolved
@@ -1,102 +1,97 @@
-import { toast } from "sonner";
-import { API_BASE_URL } from "@/lib/api";
-
-export type RecommendationSource = "backend" | "fallback";
-
-export interface RecommendationResult {
-  prediction: 0 | 1;
-  confidence?: number;
-  source: RecommendationSource;
-}
-
-const FALLBACK_POSITIVE_WORDS = new Set([
-  "amazing",
-  "beautiful",
-  "best",
-  "comfortable",
-  "excellent",
-  "favorite",
-  "great",
-  "love",
-  "perfect",
-  "recommend",
-  "stylish",
-  "wonderful"
-]);
-
-const FALLBACK_NEGATIVE_WORDS = new Set([
-  "awful",
-  "bad",
-  "cheap",
-  "disappointing",
-  "horrible",
-  "poor",
-  "return",
-  "terrible",
-  "uncomfortable",
-  "waste",
-  "worst"
-]);
-<<<<<<< HEAD
-=======
-
-const API_BASE_URL = import.meta.env.VITE_API_BASE_URL || "http://localhost:5000";
->>>>>>> 5878102e
-
-const fallbackPrediction = (reviewText: string, rating: number): RecommendationResult => {
-  const tokens = (reviewText.toLowerCase().match(/[a-z0-9]+/g) ?? []).filter(Boolean);
-
-  const positiveScore = tokens.filter(token => FALLBACK_POSITIVE_WORDS.has(token)).length;
-  const negativeScore = tokens.filter(token => FALLBACK_NEGATIVE_WORDS.has(token)).length;
-
-  const ratingAdjustment = Number.isFinite(rating) ? (rating - 3) / 1.5 : 0;
-  const totalScore = positiveScore - negativeScore + ratingAdjustment;
-  const probability = 1 / (1 + Math.exp(-totalScore));
-  const prediction = probability >= 0.5 ? 1 : 0;
-  const confidence = prediction === 1 ? probability : 1 - probability;
-
-  return {
-    prediction: prediction as 0 | 1,
-    confidence,
-    source: "fallback"
-  };
-};
-
-export const predictRecommendation = async (
-  reviewText: string,
-  rating: number
-): Promise<RecommendationResult> => {
-  try {
-    const response = await fetch(`${API_BASE_URL}/api/predict`, {
-      method: "POST",
-      headers: {
-        "Content-Type": "application/json"
-      },
-      body: JSON.stringify({ reviewText, rating })
-    });
-
-    if (!response.ok) {
-      const errorText = await response.text();
-      throw new Error(errorText || "Prediction request failed");
-    }
-
-    const data = await response.json();
-    const prediction = Number(data.prediction);
-
-    if (prediction !== 0 && prediction !== 1) {
-      throw new Error("Invalid prediction received from API");
-    }
-
-    return {
-      prediction: prediction as 0 | 1,
-      confidence: typeof data.confidence === "number" ? data.confidence : undefined,
-      source: "backend"
-    };
-  } catch (error) {
-    console.error("Falling back to heuristic prediction", error);
-    toast.warning("Using offline prediction", {
-      description: "Falling back to heuristic sentiment rules because the ML API is unavailable."
-    });
-    return fallbackPrediction(reviewText, rating);
-  }
-};
+import { toast } from "sonner";
+import { API_BASE_URL } from "@/lib/api";
+
+export type RecommendationSource = "backend" | "fallback";
+
+export interface RecommendationResult {
+  prediction: 0 | 1;
+  confidence?: number;
+  source: RecommendationSource;
+}
+
+const FALLBACK_POSITIVE_WORDS = new Set([
+  "amazing",
+  "beautiful",
+  "best",
+  "comfortable",
+  "excellent",
+  "favorite",
+  "great",
+  "love",
+  "perfect",
+  "recommend",
+  "stylish",
+  "wonderful"
+]);
+
+const FALLBACK_NEGATIVE_WORDS = new Set([
+  "awful",
+  "bad",
+  "cheap",
+  "disappointing",
+  "horrible",
+  "poor",
+  "return",
+  "terrible",
+  "uncomfortable",
+  "waste",
+  "worst"
+]);
+
+const fallbackPrediction = (reviewText: string, rating: number): RecommendationResult => {
+  const tokens = (reviewText.toLowerCase().match(/[a-z0-9]+/g) ?? []).filter(Boolean);
+
+  const positiveScore = tokens.filter(token => FALLBACK_POSITIVE_WORDS.has(token)).length;
+  const negativeScore = tokens.filter(token => FALLBACK_NEGATIVE_WORDS.has(token)).length;
+
+  const ratingAdjustment = Number.isFinite(rating) ? (rating - 3) / 1.5 : 0;
+  const totalScore = positiveScore - negativeScore + ratingAdjustment;
+  const probability = 1 / (1 + Math.exp(-totalScore));
+  const prediction = probability >= 0.5 ? 1 : 0;
+  const confidence = prediction === 1 ? probability : 1 - probability;
+
+  return {
+    prediction: prediction as 0 | 1,
+    confidence,
+    source: "fallback"
+  };
+};
+
+export const predictRecommendation = async (
+  reviewText: string,
+  rating: number
+): Promise<RecommendationResult> => {
+  try {
+    const response = await fetch(`${API_BASE_URL}/api/predict`, {
+      method: "POST",
+      headers: {
+        "Content-Type": "application/json"
+      },
+      body: JSON.stringify({ reviewText, rating })
+    });
+
+    if (!response.ok) {
+      const errorText = await response.text();
+      throw new Error(errorText || "Prediction request failed");
+    }
+
+    const data = await response.json();
+    const prediction = Number(data.prediction);
+
+    if (prediction !== 0 && prediction !== 1) {
+      throw new Error("Invalid prediction received from API");
+    }
+
+    return {
+      prediction: prediction as 0 | 1,
+      confidence: typeof data.confidence === "number" ? data.confidence : undefined,
+      source: "backend"
+    };
+  } catch (error) {
+    console.error("Falling back to heuristic prediction", error);
+    toast.warning("Using offline prediction", {
+      description: "Falling back to heuristic sentiment rules because the ML API is unavailable."
+    });
+    return fallbackPrediction(reviewText, rating);
+  }
+};