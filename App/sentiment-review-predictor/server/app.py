"""Flask application that exposes the ML models via a REST API."""
from __future__ import annotations

import logging
from http import HTTPStatus
<<<<<<< HEAD
from typing import Any, Dict

from flask import Flask, jsonify, request
from flask_cors import CORS

=======
from typing import Any, Dict

from flask import Flask, jsonify, request
from flask_cors import CORS

>>>>>>> 5878102e
from .model_utils import (
    CLASSIFIER_MODEL_PATH,
    FASTTEXT_MODEL_PATH,
    TFIDF_VECTORIZER_PATH,
    ModelNotReadyError,
    predict_recommendation,
)
<<<<<<< HEAD
from .data_store import get_store
=======
>>>>>>> 5878102e

LOGGER = logging.getLogger(__name__)
logging.basicConfig(level=logging.INFO)

app = Flask(__name__)
CORS(app, resources={r"/api/*": {"origins": "*"}})
DATA_STORE = get_store()


@app.route("/api/health", methods=["GET"])
def healthcheck() -> Any:
    """Simple endpoint to confirm the API is reachable."""
    return jsonify({
        "status": "ok",
        "models": {
            "fasttext": FASTTEXT_MODEL_PATH.exists(),
            "classifier": CLASSIFIER_MODEL_PATH.exists(),
            "tfidf_vectorizer": TFIDF_VECTORIZER_PATH.exists(),
        },
    })


@app.route("/api/predict", methods=["POST"])
def api_predict() -> Any:
    """Generate a recommendation label for a review."""
    payload: Dict[str, Any] = request.get_json(silent=True) or {}
    review_text = (payload.get("reviewText") or "").strip()
    rating = payload.get("rating")

    if not review_text:
        return jsonify({"error": "reviewText is required"}), HTTPStatus.BAD_REQUEST

    numeric_rating = None
    if rating is not None:
        try:
            numeric_rating = float(rating)
        except (TypeError, ValueError):
            LOGGER.warning("Invalid rating received: %r", rating)

    try:
        result = predict_recommendation(review_text=review_text, rating=numeric_rating)
    except ModelNotReadyError as exc:
        LOGGER.error("Model is not ready: %s", exc)
        return jsonify({"error": str(exc)}), HTTPStatus.SERVICE_UNAVAILABLE
    except Exception:  # pragma: no cover - defensive logging
        LOGGER.exception("Prediction failed")
        return jsonify({"error": "Prediction failed"}), HTTPStatus.INTERNAL_SERVER_ERROR

    response = {
        "prediction": int(result["prediction"]),
        "confidence": result.get("confidence"),
        "source": result.get("source", "backend"),
    }
<<<<<<< HEAD
    return jsonify(response)


@app.route("/api/products", methods=["GET"])
def list_products() -> Any:
    """Return a paginated list of clothing items sourced from the dataset."""
    page = request.args.get("page", default=1, type=int)
    page_size = request.args.get("page_size", default=12, type=int)
    search = request.args.get("search", default=None, type=str)
    category = request.args.get("category", default=None, type=str)

    payload = DATA_STORE.list_products(
        page=page,
        page_size=page_size,
        search=search,
        category=category,
    )
    return jsonify(payload)


@app.route("/api/products/options", methods=["GET"])
def list_product_options() -> Any:
    """Return a lightweight list of products for dropdown selectors."""
    items = []
    for product_id, record in DATA_STORE.products.items():
        public = record.to_public_dict()
        items.append(
            {
                "id": product_id,
                "title": public["title"],
                "category": public["category"],
                "imageUrl": public["imageUrl"],
            }
        )
    items.sort(key=lambda item: item["title"].lower())
    return jsonify({"items": items})


@app.route("/api/products/<product_id>", methods=["GET"])
def get_product(product_id: str) -> Any:
    """Return details and reviews for a single product."""
    try:
        payload = DATA_STORE.get_product(product_id)
    except KeyError:
        return jsonify({"error": "Product not found"}), HTTPStatus.NOT_FOUND
    return jsonify(payload)


@app.route("/api/reviews", methods=["POST"])
def create_review() -> Any:
    """Create a new review and attach it to the specified product."""
    payload: Dict[str, Any] = request.get_json(silent=True) or {}

    product_id = (payload.get("productId") or "").strip()
    title = (payload.get("title") or "").strip()
    review_text = (payload.get("reviewText") or "").strip()
    rating_value = payload.get("rating")
    recommended_value = payload.get("recommended")
    age_value = payload.get("age")

    if not product_id:
        return jsonify({"error": "productId is required"}), HTTPStatus.BAD_REQUEST
    if not title:
        return jsonify({"error": "title is required"}), HTTPStatus.BAD_REQUEST
    if not review_text:
        return jsonify({"error": "reviewText is required"}), HTTPStatus.BAD_REQUEST

    try:
        rating = float(rating_value)
    except (TypeError, ValueError):
        return jsonify({"error": "rating must be a number"}), HTTPStatus.BAD_REQUEST

    if recommended_value not in (0, 1, "0", "1"):
        return jsonify({"error": "recommended must be 0 or 1"}), HTTPStatus.BAD_REQUEST
    recommended_int = int(recommended_value)

    age = None
    if age_value not in (None, ""):
        try:
            age = int(age_value)
        except (TypeError, ValueError):
            return jsonify({"error": "age must be an integer"}), HTTPStatus.BAD_REQUEST

    try:
        review_payload = DATA_STORE.add_review(
            product_id=product_id,
            title=title,
            review_text=review_text,
            rating=rating,
            recommended=recommended_int,
            age=age,
        )
        product_payload = DATA_STORE.get_product(product_id)
    except KeyError:
        return jsonify({"error": "Product not found"}), HTTPStatus.NOT_FOUND

    return (
        jsonify({
            "review": review_payload,
            "product": product_payload,
        }),
        HTTPStatus.CREATED,
    )
=======
    return jsonify(response)
>>>>>>> 5878102e


if __name__ == "__main__":  # pragma: no cover - CLI entry-point
    app.run(host="0.0.0.0", port=5000, debug=True)
<|MERGE_RESOLUTION|>--- conflicted
+++ resolved
@@ -1,193 +1,179 @@
-"""Flask application that exposes the ML models via a REST API."""
-from __future__ import annotations
-
-import logging
-from http import HTTPStatus
-<<<<<<< HEAD
-from typing import Any, Dict
-
-from flask import Flask, jsonify, request
-from flask_cors import CORS
-
-=======
-from typing import Any, Dict
-
-from flask import Flask, jsonify, request
-from flask_cors import CORS
-
->>>>>>> 5878102e
-from .model_utils import (
-    CLASSIFIER_MODEL_PATH,
-    FASTTEXT_MODEL_PATH,
-    TFIDF_VECTORIZER_PATH,
-    ModelNotReadyError,
-    predict_recommendation,
-)
-<<<<<<< HEAD
-from .data_store import get_store
-=======
->>>>>>> 5878102e
-
-LOGGER = logging.getLogger(__name__)
-logging.basicConfig(level=logging.INFO)
-
-app = Flask(__name__)
-CORS(app, resources={r"/api/*": {"origins": "*"}})
-DATA_STORE = get_store()
-
-
-@app.route("/api/health", methods=["GET"])
-def healthcheck() -> Any:
-    """Simple endpoint to confirm the API is reachable."""
-    return jsonify({
-        "status": "ok",
-        "models": {
-            "fasttext": FASTTEXT_MODEL_PATH.exists(),
-            "classifier": CLASSIFIER_MODEL_PATH.exists(),
-            "tfidf_vectorizer": TFIDF_VECTORIZER_PATH.exists(),
-        },
-    })
-
-
-@app.route("/api/predict", methods=["POST"])
-def api_predict() -> Any:
-    """Generate a recommendation label for a review."""
-    payload: Dict[str, Any] = request.get_json(silent=True) or {}
-    review_text = (payload.get("reviewText") or "").strip()
-    rating = payload.get("rating")
-
-    if not review_text:
-        return jsonify({"error": "reviewText is required"}), HTTPStatus.BAD_REQUEST
-
-    numeric_rating = None
-    if rating is not None:
-        try:
-            numeric_rating = float(rating)
-        except (TypeError, ValueError):
-            LOGGER.warning("Invalid rating received: %r", rating)
-
-    try:
-        result = predict_recommendation(review_text=review_text, rating=numeric_rating)
-    except ModelNotReadyError as exc:
-        LOGGER.error("Model is not ready: %s", exc)
-        return jsonify({"error": str(exc)}), HTTPStatus.SERVICE_UNAVAILABLE
-    except Exception:  # pragma: no cover - defensive logging
-        LOGGER.exception("Prediction failed")
-        return jsonify({"error": "Prediction failed"}), HTTPStatus.INTERNAL_SERVER_ERROR
-
-    response = {
-        "prediction": int(result["prediction"]),
-        "confidence": result.get("confidence"),
-        "source": result.get("source", "backend"),
-    }
-<<<<<<< HEAD
-    return jsonify(response)
-
-
-@app.route("/api/products", methods=["GET"])
-def list_products() -> Any:
-    """Return a paginated list of clothing items sourced from the dataset."""
-    page = request.args.get("page", default=1, type=int)
-    page_size = request.args.get("page_size", default=12, type=int)
-    search = request.args.get("search", default=None, type=str)
-    category = request.args.get("category", default=None, type=str)
-
-    payload = DATA_STORE.list_products(
-        page=page,
-        page_size=page_size,
-        search=search,
-        category=category,
-    )
-    return jsonify(payload)
-
-
-@app.route("/api/products/options", methods=["GET"])
-def list_product_options() -> Any:
-    """Return a lightweight list of products for dropdown selectors."""
-    items = []
-    for product_id, record in DATA_STORE.products.items():
-        public = record.to_public_dict()
-        items.append(
-            {
-                "id": product_id,
-                "title": public["title"],
-                "category": public["category"],
-                "imageUrl": public["imageUrl"],
-            }
-        )
-    items.sort(key=lambda item: item["title"].lower())
-    return jsonify({"items": items})
-
-
-@app.route("/api/products/<product_id>", methods=["GET"])
-def get_product(product_id: str) -> Any:
-    """Return details and reviews for a single product."""
-    try:
-        payload = DATA_STORE.get_product(product_id)
-    except KeyError:
-        return jsonify({"error": "Product not found"}), HTTPStatus.NOT_FOUND
-    return jsonify(payload)
-
-
-@app.route("/api/reviews", methods=["POST"])
-def create_review() -> Any:
-    """Create a new review and attach it to the specified product."""
-    payload: Dict[str, Any] = request.get_json(silent=True) or {}
-
-    product_id = (payload.get("productId") or "").strip()
-    title = (payload.get("title") or "").strip()
-    review_text = (payload.get("reviewText") or "").strip()
-    rating_value = payload.get("rating")
-    recommended_value = payload.get("recommended")
-    age_value = payload.get("age")
-
-    if not product_id:
-        return jsonify({"error": "productId is required"}), HTTPStatus.BAD_REQUEST
-    if not title:
-        return jsonify({"error": "title is required"}), HTTPStatus.BAD_REQUEST
-    if not review_text:
-        return jsonify({"error": "reviewText is required"}), HTTPStatus.BAD_REQUEST
-
-    try:
-        rating = float(rating_value)
-    except (TypeError, ValueError):
-        return jsonify({"error": "rating must be a number"}), HTTPStatus.BAD_REQUEST
-
-    if recommended_value not in (0, 1, "0", "1"):
-        return jsonify({"error": "recommended must be 0 or 1"}), HTTPStatus.BAD_REQUEST
-    recommended_int = int(recommended_value)
-
-    age = None
-    if age_value not in (None, ""):
-        try:
-            age = int(age_value)
-        except (TypeError, ValueError):
-            return jsonify({"error": "age must be an integer"}), HTTPStatus.BAD_REQUEST
-
-    try:
-        review_payload = DATA_STORE.add_review(
-            product_id=product_id,
-            title=title,
-            review_text=review_text,
-            rating=rating,
-            recommended=recommended_int,
-            age=age,
-        )
-        product_payload = DATA_STORE.get_product(product_id)
-    except KeyError:
-        return jsonify({"error": "Product not found"}), HTTPStatus.NOT_FOUND
-
-    return (
-        jsonify({
-            "review": review_payload,
-            "product": product_payload,
-        }),
-        HTTPStatus.CREATED,
-    )
-=======
-    return jsonify(response)
->>>>>>> 5878102e
-
-
-if __name__ == "__main__":  # pragma: no cover - CLI entry-point
-    app.run(host="0.0.0.0", port=5000, debug=True)
+"""Flask application that exposes the ML models via a REST API."""
+from __future__ import annotations
+
+import logging
+from http import HTTPStatus
+from typing import Any, Dict
+
+from flask import Flask, jsonify, request
+from flask_cors import CORS
+
+from .model_utils import (
+    CLASSIFIER_MODEL_PATH,
+    FASTTEXT_MODEL_PATH,
+    TFIDF_VECTORIZER_PATH,
+    ModelNotReadyError,
+    predict_recommendation,
+)
+from .data_store import get_store
+
+LOGGER = logging.getLogger(__name__)
+logging.basicConfig(level=logging.INFO)
+
+app = Flask(__name__)
+CORS(app, resources={r"/api/*": {"origins": "*"}})
+DATA_STORE = get_store()
+
+
+@app.route("/api/health", methods=["GET"])
+def healthcheck() -> Any:
+    """Simple endpoint to confirm the API is reachable."""
+    return jsonify({
+        "status": "ok",
+        "models": {
+            "fasttext": FASTTEXT_MODEL_PATH.exists(),
+            "classifier": CLASSIFIER_MODEL_PATH.exists(),
+            "tfidf_vectorizer": TFIDF_VECTORIZER_PATH.exists(),
+        },
+    })
+
+
+@app.route("/api/predict", methods=["POST"])
+def api_predict() -> Any:
+    """Generate a recommendation label for a review."""
+    payload: Dict[str, Any] = request.get_json(silent=True) or {}
+    review_text = (payload.get("reviewText") or "").strip()
+    rating = payload.get("rating")
+
+    if not review_text:
+        return jsonify({"error": "reviewText is required"}), HTTPStatus.BAD_REQUEST
+
+    numeric_rating = None
+    if rating is not None:
+        try:
+            numeric_rating = float(rating)
+        except (TypeError, ValueError):
+            LOGGER.warning("Invalid rating received: %r", rating)
+
+    try:
+        result = predict_recommendation(review_text=review_text, rating=numeric_rating)
+    except ModelNotReadyError as exc:
+        LOGGER.error("Model is not ready: %s", exc)
+        return jsonify({"error": str(exc)}), HTTPStatus.SERVICE_UNAVAILABLE
+    except Exception:  # pragma: no cover - defensive logging
+        LOGGER.exception("Prediction failed")
+        return jsonify({"error": "Prediction failed"}), HTTPStatus.INTERNAL_SERVER_ERROR
+
+    response = {
+        "prediction": int(result["prediction"]),
+        "confidence": result.get("confidence"),
+        "source": result.get("source", "backend"),
+    }
+    return jsonify(response)
+
+
+@app.route("/api/products", methods=["GET"])
+def list_products() -> Any:
+    """Return a paginated list of clothing items sourced from the dataset."""
+    page = request.args.get("page", default=1, type=int)
+    page_size = request.args.get("page_size", default=12, type=int)
+    search = request.args.get("search", default=None, type=str)
+    category = request.args.get("category", default=None, type=str)
+
+    payload = DATA_STORE.list_products(
+        page=page,
+        page_size=page_size,
+        search=search,
+        category=category,
+    )
+    return jsonify(payload)
+
+
+@app.route("/api/products/options", methods=["GET"])
+def list_product_options() -> Any:
+    """Return a lightweight list of products for dropdown selectors."""
+    items = []
+    for product_id, record in DATA_STORE.products.items():
+        public = record.to_public_dict()
+        items.append(
+            {
+                "id": product_id,
+                "title": public["title"],
+                "category": public["category"],
+                "imageUrl": public["imageUrl"],
+            }
+        )
+    items.sort(key=lambda item: item["title"].lower())
+    return jsonify({"items": items})
+
+
+@app.route("/api/products/<product_id>", methods=["GET"])
+def get_product(product_id: str) -> Any:
+    """Return details and reviews for a single product."""
+    try:
+        payload = DATA_STORE.get_product(product_id)
+    except KeyError:
+        return jsonify({"error": "Product not found"}), HTTPStatus.NOT_FOUND
+    return jsonify(payload)
+
+
+@app.route("/api/reviews", methods=["POST"])
+def create_review() -> Any:
+    """Create a new review and attach it to the specified product."""
+    payload: Dict[str, Any] = request.get_json(silent=True) or {}
+
+    product_id = (payload.get("productId") or "").strip()
+    title = (payload.get("title") or "").strip()
+    review_text = (payload.get("reviewText") or "").strip()
+    rating_value = payload.get("rating")
+    recommended_value = payload.get("recommended")
+    age_value = payload.get("age")
+
+    if not product_id:
+        return jsonify({"error": "productId is required"}), HTTPStatus.BAD_REQUEST
+    if not title:
+        return jsonify({"error": "title is required"}), HTTPStatus.BAD_REQUEST
+    if not review_text:
+        return jsonify({"error": "reviewText is required"}), HTTPStatus.BAD_REQUEST
+
+    try:
+        rating = float(rating_value)
+    except (TypeError, ValueError):
+        return jsonify({"error": "rating must be a number"}), HTTPStatus.BAD_REQUEST
+
+    if recommended_value not in (0, 1, "0", "1"):
+        return jsonify({"error": "recommended must be 0 or 1"}), HTTPStatus.BAD_REQUEST
+    recommended_int = int(recommended_value)
+
+    age = None
+    if age_value not in (None, ""):
+        try:
+            age = int(age_value)
+        except (TypeError, ValueError):
+            return jsonify({"error": "age must be an integer"}), HTTPStatus.BAD_REQUEST
+
+    try:
+        review_payload = DATA_STORE.add_review(
+            product_id=product_id,
+            title=title,
+            review_text=review_text,
+            rating=rating,
+            recommended=recommended_int,
+            age=age,
+        )
+        product_payload = DATA_STORE.get_product(product_id)
+    except KeyError:
+        return jsonify({"error": "Product not found"}), HTTPStatus.NOT_FOUND
+
+    return (
+        jsonify({
+            "review": review_payload,
+            "product": product_payload,
+        }),
+        HTTPStatus.CREATED,
+    )
+    return jsonify(response)
+
+
+if __name__ == "__main__":  # pragma: no cover - CLI entry-point
+    app.run(host="0.0.0.0", port=5000, debug=True)